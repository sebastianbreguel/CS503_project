--- conflicted
+++ resolved
@@ -9,29 +9,15 @@
 from tqdm import tqdm
 
 
-def get_model(name: str = "ViT"):
-    if name == "ViT":
-        model = ViT(
-            # img_size=IMG_SIZE,
-            img_size=14,
-            patch_size=2,
-            in_channels=3,
-            embed_dim=192,
-            num_classes=100,
-            depth=2,
-            num_heads=2,
-            mlp_ratio=4.0,
-            head_bias=False,
-            drop=0.1,
-            # patch_size=2,
-            # in_channels=3,
-            # embed_dim=192,
-            # num_classes=10,
-            # depth=5,
-            # num_heads=4,
-            # mlp_ratio=4.0,
-            # drop=0.15,
-        )
+MODELS = ["ViT"]
+OPTIMIZERS = ["AdamW", "Adam", "SGD"]
+
+def get_model(config):
+
+    if config["model"]["name"] == "ViT":
+        model = ViT(**config["model"])
+    else:
+        return NotImplementedError("Model not implemented. Please choose from: " + str(MODELS))
 
     num_parameters = sum([p.numel() for p in model.parameters()])
     print(f"Number of parameters: {num_parameters:,}")
@@ -40,15 +26,21 @@
 
 
 # parameters will be a generator
-def get_optimizer(name, parameters, lr: float = LR):
-    if name == "Adam":
-        optimizer = torch.optim.Adam(parameters, lr=lr)
+def get_optimizer(config, parameters):
 
-    elif name == "AdamW":
-        optimizer = torch.optim.AdamW(parameters, lr=lr)
+    # optimizer
+    if config["optimizer"]["name"] == "AdamW":
+        optimizer = torch.optim.AdamW(parameters, **config["optimizer"]["params"])
 
-    elif name == "SGD":
-        optimizer = torch.optim.SGD(parameters, lr=lr)
+
+    elif config["optimizer"]["name"] == "Adam":
+        optimizer = torch.optim.Adam(parameters, **config["optimizer"]["params"])
+
+    elif config["optimizer"]["name"] == "SGD":
+        optimizer = torch.optim.SGD(parameters, **config["optimizer"]["params"])
+
+    else:
+        return NotImplementedError("Optimizer not implemented. Please choose from: " + str(OPTIMIZERS))
 
     return optimizer
 
@@ -67,17 +59,14 @@
     return device
 
 
-<<<<<<< HEAD
 def get_loss(name):
+
     LOSSES = ["cross entropy"]
     if name == "cross entropy":
-=======
-def get_loss(name: str = "CE"):
-    if name == "CE":
->>>>>>> 77ddf83f
         loss = F.cross_entropy
     else:
         raise NotImplementedError("Loss not implemented. Please choose from: " + str(LOSSES))
+    
     return loss
 
 
