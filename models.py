--- conflicted
+++ resolved
@@ -5,11 +5,8 @@
 import torch.nn as nn
 from einops import rearrange
 
-<<<<<<< HEAD
 from Layers import (ConvEmbedding, CustomTransformer, NaivePatchEmbed,
-=======
-from Layers import (ConvEmbedding, Custom_transformer, NaivePatchEmbed,
->>>>>>> fa23598b
+
                     PrelayerNorm, SineCosinePosEmbedding, Transformer)
 
 
