# CS503_project

<<<<<<< HEAD
This is the repository for the CS 503 Visual intelligence: Machines and Minds project.

```bash
main.py
|
|__📜utils.py  # utils function to create, get, process and run data/metrics/models
|__📜models.py # model class
|__📜base_model.py # data class
|
|__ Modifications
|   |__📜patch_embeddings.py # model class

```
=======
Authors: Sebastián Breguel Gonzalez, Aitor Ganuza Izagirre
>>>>>>> 399e73fa
<|MERGE_RESOLUTION|>--- conflicted
+++ resolved
@@ -1,6 +1,7 @@
 # CS503_project
 
-<<<<<<< HEAD
+Authors: Sebastián Breguel Gonzalez, Aitor Ganuza Izagirre
+
 This is the repository for the CS 503 Visual intelligence: Machines and Minds project.
 
 ```bash
@@ -13,7 +14,4 @@
 |__ Modifications
 |   |__📜patch_embeddings.py # model class
 
-```
-=======
-Authors: Sebastián Breguel Gonzalez, Aitor Ganuza Izagirre
->>>>>>> 399e73fa
+```