import argparse
import ast
import pprint
import json
import torch
import yaml
from torchsummary import summary
import time
from dataset import get_dataset
from utils import (
    get_device,
    get_loss,
    get_model,
    get_optimizer,
    test_model,
    train_model,
)


def main(config):
    # print configuration
    pprint.pprint(config)

    # device
    device = get_device()
    print(device)

    # loss
    loss = get_loss(config["training"]["loss"])

    # model
    model = get_model(config)
    # save time and hour

    # model.save_weights("weights/robust/" + localtime + ".pth")
    # load weights

    # Optimizer
    optimizer = get_optimizer(config, model.parameters())

<<<<<<< HEAD
    input_size = ast.literal_eval(config["dataset"]["img_size"])
    # # pri   nt(model)
    summary(model, input_size)
    # model = model.to(device)
    # model_name = config["model"]["name"]
=======
    # input_size = ast.literal_eval(config["dataset"]["img_size"])
    # # # pri   nt(model)
    # summary(model, input_size)
    model = model.to(device)
    model_name = config["model"]["name"]
>>>>>>> cfbe083f

    # # # # TODO: put this logic in an Algorithm class
    # num_epochs = config["training"]["num_epochs"]
    # loader_train, loader_val, loader_test = get_dataset(config["dataset"]["name"])
    # model, train_losses, val_losses, train_accuracy, val_accuracy = train_model(
    #     model,
    #     optimizer,
    #     loader_train,
    #     loader_val,
    #     num_epochs,
    #     loss,
    #     device,
    #     model_name=model_name,
    # )

<<<<<<< HEAD
    # localtime = time.asctime(time.localtime(time.time()))
    # localtime = localtime.replace(" ", "_")
    # localtime = localtime.replace(":", "_")
    # test_loss, test_accuracy, test_corrupted_loss, test_corrupted_accuracy = test_model(model, loader_test, loss, device, model_name=model_name)
    # with open(f"weights/{model_name}/" + localtime + ".json", "w") as outfile:
    #     json.dump(
    #         {
    #             "train_losses": train_losses,
    #             "val_losses": val_losses,
    #             "train_accuracy": train_accuracy,
    #             "val_accuracy": val_accuracy,
    #             "test_loss": test_loss,
    #             "test_accuracy": test_accuracy,
    #             "test_corrupted_loss": test_corrupted_loss,
    #             "test_corrupted_accuracy": test_corrupted_accuracy,
    #         },
    #         outfile,
    #     )
=======
    localtime = time.asctime(time.localtime(time.time()))
    localtime = localtime.replace(" ", "_")
    localtime = localtime.replace(":", "_")
    # test_loss, test_accuracy, test_corrupted_loss, test_corrupted_accuracy = test_model(model, loader_test, loss, device, model_name=model_name)
    test_loss, test_accuracy = test_model(model, loader_test, loss, device, model_name=model_name)
    with open(f"weights/{model_name}/" + localtime + ".json", "w") as outfile:
        json.dump(
            {
                "train_losses": train_losses,
                "val_losses": val_losses,
                "train_accuracy": train_accuracy,
                "val_accuracy": val_accuracy,
                "test_loss": test_loss,
                "test_accuracy": test_accuracy,
                # "test_corrupted_loss": test_corrupted_loss,
                # "test_corrupted_accuracy": test_corrupted_accuracy,
            },
            outfile,
        )
>>>>>>> cfbe083f


if __name__ == "__main__":
    parser = argparse.ArgumentParser(description="Robust ViT")
    parser.add_argument(
        "--config",
        default="yamls/naive.yaml",
        type=str,
        help="Path to a .yaml config file",
    )
    args = parser.parse_args()

    with open(args.config, "r") as f:
        config = yaml.load(f, Loader=yaml.FullLoader)

    main(config)<|MERGE_RESOLUTION|>--- conflicted
+++ resolved
@@ -38,19 +38,11 @@
     # Optimizer
     optimizer = get_optimizer(config, model.parameters())
 
-<<<<<<< HEAD
-    input_size = ast.literal_eval(config["dataset"]["img_size"])
-    # # pri   nt(model)
-    summary(model, input_size)
-    # model = model.to(device)
-    # model_name = config["model"]["name"]
-=======
     # input_size = ast.literal_eval(config["dataset"]["img_size"])
     # # # pri   nt(model)
     # summary(model, input_size)
     model = model.to(device)
     model_name = config["model"]["name"]
->>>>>>> cfbe083f
 
     # # # # TODO: put this logic in an Algorithm class
     # num_epochs = config["training"]["num_epochs"]
@@ -66,26 +58,6 @@
     #     model_name=model_name,
     # )
 
-<<<<<<< HEAD
-    # localtime = time.asctime(time.localtime(time.time()))
-    # localtime = localtime.replace(" ", "_")
-    # localtime = localtime.replace(":", "_")
-    # test_loss, test_accuracy, test_corrupted_loss, test_corrupted_accuracy = test_model(model, loader_test, loss, device, model_name=model_name)
-    # with open(f"weights/{model_name}/" + localtime + ".json", "w") as outfile:
-    #     json.dump(
-    #         {
-    #             "train_losses": train_losses,
-    #             "val_losses": val_losses,
-    #             "train_accuracy": train_accuracy,
-    #             "val_accuracy": val_accuracy,
-    #             "test_loss": test_loss,
-    #             "test_accuracy": test_accuracy,
-    #             "test_corrupted_loss": test_corrupted_loss,
-    #             "test_corrupted_accuracy": test_corrupted_accuracy,
-    #         },
-    #         outfile,
-    #     )
-=======
     localtime = time.asctime(time.localtime(time.time()))
     localtime = localtime.replace(" ", "_")
     localtime = localtime.replace(":", "_")
@@ -105,7 +77,6 @@
             },
             outfile,
         )
->>>>>>> cfbe083f
 
 
 if __name__ == "__main__":
